--- conflicted
+++ resolved
@@ -1,388 +1,3 @@
-<<<<<<< HEAD
-# Solana-Automation Toolkit
-
-**Authors**: 8bit & @0rdlibrary
-
-This guide provides a complete walkthrough of the Solana-Automation project, a comprehensive Solana blockchain automation toolkit built in Python that enables advanced trading strategies, AI agent-based automation, DeFi protocol integrations, and secure wallet management.
-
-## 📚 Table of Contents
-
-### Main Project
-- [Introduction](#introduction)
-- [Installation & Setup](#installation--setup)
-- [Project Structure](#project-structure)
-- [Key Components](#key-components)
-- [Core Features](#core-features)
-- [Development Workflow](#development-workflow)
-- [Best Practices](#best-practices)
-- [Troubleshooting](#troubleshooting)
-
-### MCP Server
-- [MCP Server Overview](#mcp-server-overview)
-- [Server Architecture](#server-architecture)
-- [API Reference](#api-reference)
-- [Phala Integration](#phala-integration)
-- [Deployment Guide](#deployment-guide)
-- [Security Considerations](#security-considerations)
-## Introduction
-
-The Solana-Automation project is a comprehensive automation toolkit for the Solana blockchain, combining AI agent capabilities with robust trading and wallet management features. It's designed for developers and traders who need reliable, secure automation for Solana-based operations.
-
-## Installation & Setup
-
-### Prerequisites
-- Python 3.8+ (recommended: Python 3.13+)
-- Node.js 18+ and npm/pnpm
-- Chrome browser (for browser automation)
-- MongoDB and Redis (for data storage)
-
-### Quick Start
-
-```bash
-# Clone the repository
-git clone https://github.com/yourusername/Solana-Automation.git
-cd Solana-Automation
-
-# Create and activate a virtual environment
-python -m venv solana_venv
-source solana_venv/bin/activate  # On Windows: solana_venv\Scripts\activate
-
-# Install Python dependencies
-pip install -r requirements.txt
-
-# Install Node.js dependencies for MCP server
-cd mcp-server
-npm install
-cd ..
-
-# Install Metaplex integration dependencies
-cd metaplex-integration
-npm install
-cd ..
-```
-
-### Full Build Process
-
-```bash
-# 1. Set up Python environment
-python -m venv solana_venv
-source solana_venv/bin/activate
-
-# 2. Install core Python dependencies
-pip install -r requirements.txt
-
-# 3. Install solana-agent-kit dependencies
-cd solana-agent-kit-py-main
-pip install -e .
-cd ..
-
-# 4. Set up MCP server
-cd mcp-server
-npm install
-npm run build
-cd ..
-
-# 5. Set up Metaplex integration
-cd metaplex-integration
-npm install
-npm run build
-cd ..
-
-# 6. Verify installation
-python code/main-script.py --help
-```
-### Environment Configuration
-
-Create a `.env` file in the project root with:
-
-```env
-# Solana Configuration
-SOLANA_PRIVATE_KEY=your_private_key_here
-SOLANA_RPC_URL=your_rpc_endpoint_here
-
-# AI Provider APIs
-OPENAI_API_KEY=your_openai_key_here
-ANTHROPIC_API_KEY=your_anthropic_key_here
-XAI_API_KEY=your_xai_key_here
-OPENROUTER_API_KEY=your_openrouter_key_here
-
-# Third-party APIs
-BIRDEYE_API_KEY=your_birdeye_key_here
-PHALA_API_KEY=your_phala_key_here
-HELIUS_API_KEY=your_helius_key_here
-
-# Database Configuration
-MONGODB_URI=mongodb://localhost:27017/solana-automation
-REDIS_URL=redis://localhost:6379
-
-# Trading Configuration
-TRADING_ENABLED=false
-DEBUG_MODE=true
-MAX_TRADE_AMOUNT=0.1
-MAX_DAILY_TRADES=5
-
-# MCP Server Configuration
-BEARER_TOKEN=your_bearer_token_here
-PORT=3000
-
-# X402 Protocol Configuration
-X402_ENABLED=false
-X402_FACILITATOR_URL=https://facilitator.x402.com
-```
-
-## Project Structure
-
-This project is organized into specialized directories, each serving a specific purpose in the Solana automation ecosystem:
-
-### 📁 Core Directories
-
-#### `/code` - Core Application Logic
-- **`main-script.py`** - Main CLI interface for the SolanaChainAI system
-- **`solana-ai-agent.py`** - AI agent implementation with blockchain integration
-- **`solana-agent-browser-module.py`** - Browser automation for market research
-- **`solana-metaplex-integration.ts`** - TypeScript integration for Metaplex NFT operations
-- **`x402-integration.py`** - X402 protocol payment integration
-- **`x402-umi-integration.ts`** - UMI integration for X402 protocol
-
-#### `/config` - Configuration Management
-- **`settings.py`** - Central configuration with API keys, database URIs, and environment variables
-- Supports multiple AI providers (OpenAI, Anthropic, XAI, OpenRouter)
-- MongoDB and Redis connection settings
-- JWT authentication and Solana RPC configuration
-
-#### `/tools` - Comprehensive Blockchain Toolkit
-- **Token Operations**: `deploy_token.py`, `get_token_data.py`, `trade.py`
-- **DeFi Integrations**: `use_raydium.py`, `use_drift.py`, `use_jito.py`
-- **NFT Operations**: `use_metaplex.py`, `create_image.py`
-- **Wallet Management**: `get_balance.py`, `transfer.py`
-- **Browser Automation**: `webautomation.py`, `chromeconfig.py`
-
-#### `/utils` - Utility Functions
-- Protocol-specific utilities (Raydium, Meteora, Moonshot, Helius)
-- Wallet and keypair management
-- Transaction utilities and JSON conversion helpers
-
-#### `/api` - FastAPI Web Service
-- RESTful API endpoints for external integrations
-- Authentication and rate limiting
-- Comprehensive blockchain operation endpoints
-
-### 📁 Specialized Modules
-
-#### `/mcp-server` - Model Control Protocol Server
-- **`src/index.ts`** - Main TypeScript server implementation
-- **`package.json`** - Node.js dependencies and scripts
-- **`deploy.sh`** - Cloud deployment automation
-- RESTful API for Solana blockchain interactions
-- Phala Network integration for confidential computing
-
-#### `/metaplex-integration` - NFT Protocol Integration
-- Metaplex standard NFT creation and minting
-- Metadata management and token standards
-- Integration with Solana NFT ecosystem
-
-#### `/payment` - X402 Protocol Implementation
-- **`x402_module.py`** - Payment handler with multi-token support
-- Payment verification and history tracking
-- HTTP client with automatic payment processing
-
-#### `/solana-agent-kit-py-main` - Core Agent Toolkit
-- **`solana_agent_kit/`** - Main package with tools and utilities
-- **`tools/`** - Comprehensive Solana interaction tools
-- **`examples/`** - Usage examples and integrations
-- **`autogen-python/`** - AutoGen multi-agent system integration
-
-### 📁 Data & Storage
-
-#### `/data` - Application Data Storage
-- Cache files and temporary data
-- User preferences and session data
-
-#### `/logs` - System Logging
-- Application logs and debug information
-- Error tracking and performance monitoring
-
-#### `/reports` - Analytics & Reporting
-- Generated reports and analytics data
-- Trading performance and system metrics
-
-#### `/screenshots` - Browser Automation Assets
-- Screenshots from browser automation tasks
-- Visual documentation of market research
-
-### 📁 Additional Components
-
-#### `/characters` - AI Agent Personalities
-- Character definitions for different AI agent types
-- Behavioral patterns and response templates
-
-#### `/browser` - Web Automation
-- Browser automation modules
-- Market data scraping and analysis tools
-
-#### `/tasks` - Task Management
-- **`task.py`** - Task scheduling and execution system
-- Automated operation management
-
-#### `/docs` - Documentation
-- **`README.md`** - Project overview and usage instructions
-- **`complete_guide.md`** - Comprehensive project guide
-- **`x402-*.md`** - X402 protocol documentation
-- Installation guides and API references
-
-#### `/solana_venv` - Python Virtual Environment
-- Isolated Python environment with project dependencies
-- Ensures consistent package versions across deployments
-
-## Key Components
-1. Trading Agent System
-The core of the project is the trading agent system (
-solana_trading_desktop.py
- and 
-app_launcher.py
-). This system:
-
-Manages Solana wallet connections
-Executes trades based on market signals
-Monitors positions for stop-loss and take-profit
-Provides a desktop UI for monitoring
-python
-# Basic usage example
-from app_launcher import main
-
-if __name__ == "__main__":
-    main()
-2. Wallet Management
-The 
-SolanaWallet
- class in 
-solana_trading_desktop.py
- provides robust wallet management:
-
-Secure key handling
-Balance queries
-Token operations
-Transaction sending with retry logic
-3. Agent System
-The agent directory contains AI-powered automation agents that can:
-
-Analyze market trends
-Execute trading strategies
-Monitor wallet security
-Generate reports
-4. Browser Integration
-The browser directory provides web automation tools for:
-
-Market data scraping
-Token research
-Price chart analysis
-Sentiment tracking
-Core Features
-Automated Trading
-python
-# Example of setting up a trading agent
-from solana_trading_desktop import TradingAgent, TradingConfig
-
-config = TradingConfig(
-    max_trade_amount=0.1,
-    max_daily_trades=5,
-    risk_percentage=0.02,
-    trading_enabled=True
-)
-
-agent = TradingAgent(config)
-agent.start_trading()
-Market Analysis
-The market analyzer component can:
-
-Track token price movements
-Analyze volume patterns
-Monitor social sentiment
-Generate trading signals
-Wallet Security
-The system includes multiple security features:
-
-Private key encryption
-Connection redundancy with backup RPCs
-Transaction confirmation verification
-Automatic session timeouts
-Development Workflow
-Setup Environment
-Configure .env with necessary API keys
-Ensure RPC endpoints are reliable
-Start in Debug Mode
-Set DEBUG_MODE=true in .env
-Run with reduced trade amounts
-Test Components
-Use 
-examples.py
- to test individual components
-Monitor logs in the 
-logs/
- directory
-Deploy Trading Strategies
-Create strategy in agent/strategies/
-Test with paper trading
-Enable live trading once validated
-Best Practices
-Security First
-Never hardcode private keys
-Use environment variables
-Regularly rotate API keys
-Risk Management
-Set appropriate MAX_TRADE_AMOUNT
-Use stop-losses consistently
-Monitor the 
-trading_agent.log
-Performance Optimization
-Use 
-performance_monitor.py
- to track system health
-Optimize RPC usage with connection pooling
-Consider using backup RPCs during high-load periods
-Troubleshooting
-Common Issues:
-
-RPC Connection Failures
-Check network connectivity
-Verify RPC endpoint is operational
-Try alternate RPC URLs
-Transaction Failures
-Ensure sufficient SOL for fees
-Check for network congestion
-Verify transaction parameters
-API Limits
-Monitor rate limits on third-party APIs
-Implement exponential backoff strategies
-Consider premium API tiers for production
-2. MCP Server Guide: Solana--Use/mcp-server
-This section covers the Model Context Protocol (MCP) server integration for Solana--Use, which provides enhanced API capabilities and Phala Network integration.
-
-📚 Table of Contents - MCP Server
-MCP Server Overview
-Installation & Configuration
-Server Architecture
-API Reference
-Phala Integration
-Deployment Guide
-Security Considerations
-MCP Server Overview
-The MCP server is an Express.js-based application that extends the Solana--Use project with:
-
-RESTful API endpoints for Solana blockchain interactions
-Integration with Phala Network for confidential computing
-Enhanced transaction privacy and security features
-Cloud-ready deployment options
-Installation & Configuration
-bash
-# Navigate to the MCP server directory
-cd mcp-server
-
-# Install dependencies
-npm install  # or pnpm install
-
-# Set up environment variables
-=======
 Introduction: The Solana Terminals AI Automation Platform
 
 This guide outlines a comprehensive, multi-agent platform designed for sophisticated interaction with the Solana ecosystem. It combines a user-friendly desktop interface with powerful backend services for AI-driven research, browser automation, and automated trading.
@@ -461,7 +76,6 @@
 python -m venv venv
 source venv/bin/activate  # On Windows: venv\Scripts\activate
 pip install -r requirements.txt
->>>>>>> cfd72be5
 cp .env.example .env
 # Edit the .env file with your API keys and wallet private key
 IGNORE_WHEN_COPYING_START
